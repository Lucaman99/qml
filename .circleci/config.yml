--- conflicted
+++ resolved
@@ -20,15 +20,9 @@
       - restore_cache:
           keys:
             # when lock file changes, use increasingly general patterns to restore cache
-<<<<<<< HEAD
-            - pip-v11-{{ .Branch }}-{{ checksum "requirements.txt" }}
-            - pip-v11-{{ .Branch }}-
-            - pip-v11-
-=======
             - pip-v15-{{ .Branch }}-{{ checksum "requirements.txt" }}
             - pip-v15-{{ .Branch }}-
             - pip-v15-
->>>>>>> b2079ac6
 
       - run:
           name: Install dependencies
@@ -41,11 +35,7 @@
       - save_cache:
           paths:
             - venv
-<<<<<<< HEAD
-          key: pip-v11-{{ .Branch }}-{{ checksum "requirements.txt" }}
-=======
           key: pip-v15-{{ .Branch }}-{{ checksum "requirements.txt" }}
->>>>>>> b2079ac6
 
       - restore_cache:
           keys:
@@ -120,15 +110,9 @@
       - restore_cache:
           keys:
             # when lock file changes, use increasingly general patterns to restore cache
-<<<<<<< HEAD
-            - pip-v11-{{ .Branch }}-{{ checksum "requirements.txt" }}
-            - pip-v11-{{ .Branch }}-
-            - pip-v11-
-=======
             - pip-v15-{{ .Branch }}-{{ checksum "requirements.txt" }}
             - pip-v15-{{ .Branch }}-
             - pip-v15-
->>>>>>> b2079ac6
 
       - run:
           name: Install dependencies
@@ -141,11 +125,7 @@
       - save_cache:
           paths:
             - venv
-<<<<<<< HEAD
-          key: pip-v11-{{ .Branch }}-{{ checksum "requirements.txt" }}
-=======
           key: pip-v15-{{ .Branch }}-{{ checksum "requirements.txt" }}
->>>>>>> b2079ac6
 
       - restore_cache:
           keys:
